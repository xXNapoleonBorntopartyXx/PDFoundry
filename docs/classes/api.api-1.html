<!doctype html>
<html class="default no-js">
<head>
	<meta charset="utf-8">
	<meta http-equiv="X-UA-Compatible" content="IE=edge">
	<title>Api | PDFoundry</title>
	<meta name="description" content="Documentation for PDFoundry">
	<meta name="viewport" content="width=device-width, initial-scale=1">
	<link rel="stylesheet" href="../assets/css/main.css">
</head>
<body>
<header>
	<div class="tsd-page-toolbar">
		<div class="container">
			<div class="table-wrap">
				<div class="table-cell" id="tsd-search" data-index="../assets/js/search.json" data-base="..">
					<div class="field">
						<label for="tsd-search-field" class="tsd-widget search no-caption">Search</label>
						<input id="tsd-search-field" type="text" />
					</div>
					<ul class="results">
						<li class="state loading">Preparing search index...</li>
						<li class="state failure">The search index is not available</li>
					</ul>
					<a href="../index.html" class="title">PDFoundry</a>
				</div>
				<div class="table-cell" id="tsd-widgets">
					<div id="tsd-filter">
						<a href="#" class="tsd-widget options no-caption" data-toggle="options">Options</a>
						<div class="tsd-filter-group">
							<div class="tsd-select" id="tsd-filter-visibility">
								<span class="tsd-select-label">All</span>
								<ul class="tsd-select-list">
									<li data-value="public">Public</li>
									<li data-value="protected">Public/Protected</li>
									<li data-value="private" class="selected">All</li>
								</ul>
							</div>
							<input type="checkbox" id="tsd-filter-inherited" checked />
							<label class="tsd-widget" for="tsd-filter-inherited">Inherited</label>
							<input type="checkbox" id="tsd-filter-externals" checked />
							<label class="tsd-widget" for="tsd-filter-externals">Externals</label>
							<input type="checkbox" id="tsd-filter-only-exported" />
							<label class="tsd-widget" for="tsd-filter-only-exported">Only exported</label>
						</div>
					</div>
					<a href="#" class="tsd-widget menu no-caption" data-toggle="menu">Menu</a>
				</div>
			</div>
		</div>
	</div>
	<div class="tsd-page-title">
		<div class="container">
			<ul class="tsd-breadcrumb">
				<li>
					<a href="../globals.html">Globals</a>
				</li>
				<li>
					<a href="../modules/api.html">API</a>
				</li>
				<li>
					<a href="api.api-1.html">Api</a>
				</li>
			</ul>
			<h1>Class Api</h1>
		</div>
	</div>
</header>
<div class="container container-main">
	<div class="row">
		<div class="col-8 col-content">
			<section class="tsd-panel tsd-comment">
				<div class="tsd-comment tsd-typography">
					<div class="lead">
						<p>The PDFoundry API</p>
					</div>
					<p>You can access the API with <code>ui.PDFoundry</code>.</p>
				</div>
			</section>
			<section class="tsd-panel tsd-hierarchy">
				<h3>Hierarchy</h3>
				<ul class="tsd-hierarchy">
					<li>
						<span class="target">Api</span>
					</li>
				</ul>
			</section>
			<section class="tsd-panel-group tsd-index-group">
				<h2>Index</h2>
				<section class="tsd-panel tsd-index-panel">
					<div class="tsd-index-content">
						<section class="tsd-index-section ">
							<h3>Other Accessors</h3>
							<ul class="tsd-index-list">
								<li class="tsd-kind-get-signature tsd-parent-kind-class tsd-is-static"><a href="api.api-1.html#activetheme" class="tsd-kind-icon">active<wbr>Theme</a></li>
								<li class="tsd-kind-get-signature tsd-parent-kind-class tsd-is-static"><a href="api.api-1.html#availablethemes" class="tsd-kind-icon">available<wbr>Themes</a></li>
							</ul>
							<h3>Utility Accessors</h3>
							<ul class="tsd-index-list">
								<li class="tsd-kind-get-signature tsd-parent-kind-class tsd-is-static"><a href="api.api-1.html#utilities" class="tsd-kind-icon">Utilities</a></li>
							</ul>
						</section>
						<section class="tsd-index-section ">
							<h3>Open Methods</h3>
							<ul class="tsd-index-list">
								<li class="tsd-kind-method tsd-parent-kind-class tsd-is-static"><a href="api.api-1.html#openpdf" class="tsd-kind-icon">openPDF</a></li>
								<li class="tsd-kind-method tsd-parent-kind-class tsd-is-static"><a href="api.api-1.html#openpdfbycode" class="tsd-kind-icon">openPDFBy<wbr>Code</a></li>
								<li class="tsd-kind-method tsd-parent-kind-class tsd-is-static"><a href="api.api-1.html#openpdfbyname" class="tsd-kind-icon">openPDFBy<wbr>Name</a></li>
								<li class="tsd-kind-method tsd-parent-kind-class tsd-is-static"><a href="api.api-1.html#openurl" class="tsd-kind-icon">openURL</a></li>
							</ul>
							<h3>Other Methods</h3>
							<ul class="tsd-index-list">
								<li class="tsd-kind-method tsd-parent-kind-class tsd-is-static"><a href="api.api-1.html#gettheme" class="tsd-kind-icon">get<wbr>Theme</a></li>
								<li class="tsd-kind-method tsd-parent-kind-class tsd-is-static"><a href="api.api-1.html#registertheme" class="tsd-kind-icon">register<wbr>Theme</a></li>
							</ul>
							<h3>PDFData Methods</h3>
							<ul class="tsd-index-list">
								<li class="tsd-kind-method tsd-parent-kind-class tsd-is-static"><a href="api.api-1.html#findpdfdata" class="tsd-kind-icon">findPDFData</a></li>
								<li class="tsd-kind-method tsd-parent-kind-class tsd-is-static"><a href="api.api-1.html#findpdfdatabycode" class="tsd-kind-icon">findPDFData<wbr>ByCode</a></li>
								<li class="tsd-kind-method tsd-parent-kind-class tsd-is-static"><a href="api.api-1.html#findpdfdatabyname" class="tsd-kind-icon">findPDFData<wbr>ByName</a></li>
								<li class="tsd-kind-method tsd-parent-kind-class tsd-is-static"><a href="api.api-1.html#findpdfentity" class="tsd-kind-icon">findPDFEntity</a></li>
							</ul>
							<h3>Utility Methods</h3>
							<ul class="tsd-index-list">
								<li class="tsd-kind-method tsd-parent-kind-class tsd-is-static"><a href="api.api-1.html#showhelp" class="tsd-kind-icon">show<wbr>Help</a></li>
							</ul>
						</section>
						<section class="tsd-index-section ">
							<h3>Debug Object literals</h3>
							<ul class="tsd-index-list">
								<li class="tsd-kind-object-literal tsd-parent-kind-class tsd-is-static"><a href="api.api-1.html#debug" class="tsd-kind-icon">DEBUG</a></li>
							</ul>
						</section>
					</div>
				</section>
			</section>
			<section class="tsd-panel-group tsd-member-group ">
				<h2>Other Accessors</h2>
				<section class="tsd-panel tsd-member tsd-kind-get-signature tsd-parent-kind-class tsd-is-static">
					<a name="activetheme" class="tsd-anchor"></a>
					<h3><span class="tsd-flag ts-flagStatic">Static</span> active<wbr>Theme</h3>
					<ul class="tsd-signatures tsd-kind-get-signature tsd-parent-kind-class tsd-is-static">
						<li class="tsd-signature tsd-kind-icon"><span class="tsd-signature-symbol">get</span> activeTheme<span class="tsd-signature-symbol">(</span><span class="tsd-signature-symbol">)</span><span class="tsd-signature-symbol">: </span><a href="../interfaces/api.viewertheme.html" class="tsd-signature-type">ViewerTheme</a></li>
					</ul>
					<ul class="tsd-descriptions">
						<li class="tsd-description">
							<aside class="tsd-sources">
								<ul>
<<<<<<< HEAD
									<li>Defined in <a href="https://github.com/Djphoenix719/PDFoundry/blob/781bce0/src/pdfoundry/Api.ts#L140">src/pdfoundry/Api.ts:140</a></li>
=======
									<li>Defined in <a href="https://github.com/Djphoenix719/PDFoundry/blob/5649887/src/pdfoundry/Api.ts#L140">src/pdfoundry/Api.ts:140</a></li>
>>>>>>> b4a3a003
								</ul>
							</aside>
							<div class="tsd-comment tsd-typography">
								<div class="lead">
									<p>Get the currently enabled theme id.</p>
								</div>
							</div>
							<h4 class="tsd-returns-title">Returns <a href="../interfaces/api.viewertheme.html" class="tsd-signature-type">ViewerTheme</a></h4>
						</li>
					</ul>
				</section>
				<section class="tsd-panel tsd-member tsd-kind-get-signature tsd-parent-kind-class tsd-is-static">
					<a name="availablethemes" class="tsd-anchor"></a>
					<h3><span class="tsd-flag ts-flagStatic">Static</span> available<wbr>Themes</h3>
					<ul class="tsd-signatures tsd-kind-get-signature tsd-parent-kind-class tsd-is-static">
						<li class="tsd-signature tsd-kind-icon"><span class="tsd-signature-symbol">get</span> availableThemes<span class="tsd-signature-symbol">(</span><span class="tsd-signature-symbol">)</span><span class="tsd-signature-symbol">: </span><span class="tsd-signature-symbol">{}</span></li>
					</ul>
					<ul class="tsd-descriptions">
						<li class="tsd-description">
							<aside class="tsd-sources">
								<ul>
<<<<<<< HEAD
									<li>Defined in <a href="https://github.com/Djphoenix719/PDFoundry/blob/781bce0/src/pdfoundry/Api.ts#L148">src/pdfoundry/Api.ts:148</a></li>
=======
									<li>Defined in <a href="https://github.com/Djphoenix719/PDFoundry/blob/5649887/src/pdfoundry/Api.ts#L148">src/pdfoundry/Api.ts:148</a></li>
>>>>>>> b4a3a003
								</ul>
							</aside>
							<div class="tsd-comment tsd-typography">
								<div class="lead">
									<p>Get a map of themes available for use.</p>
								</div>
							</div>
							<h4 class="tsd-returns-title">Returns <span class="tsd-signature-symbol">{}</span></h4>
							<ul class="tsd-parameters">
							</ul>
						</li>
					</ul>
				</section>
			</section>
			<section class="tsd-panel-group tsd-member-group ">
				<h2>Utility Accessors</h2>
				<section class="tsd-panel tsd-member tsd-kind-get-signature tsd-parent-kind-class tsd-is-static">
					<a name="utilities" class="tsd-anchor"></a>
					<h3><span class="tsd-flag ts-flagStatic">Static</span> Utilities</h3>
					<ul class="tsd-signatures tsd-kind-get-signature tsd-parent-kind-class tsd-is-static">
						<li class="tsd-signature tsd-kind-icon"><span class="tsd-signature-symbol">get</span> Utilities<span class="tsd-signature-symbol">(</span><span class="tsd-signature-symbol">)</span><span class="tsd-signature-symbol">: </span><span class="tsd-signature-symbol">{ </span>canOpenPDF<span class="tsd-signature-symbol">: </span><span class="tsd-signature-type">canOpenPDF</span><span class="tsd-signature-symbol">; </span>deletePDFData<span class="tsd-signature-symbol">: </span><span class="tsd-signature-type">deletePDFData</span><span class="tsd-signature-symbol">; </span>getAbsoluteURL<span class="tsd-signature-symbol">: </span><span class="tsd-signature-type">getAbsoluteURL</span><span class="tsd-signature-symbol">; </span>getPDFData<span class="tsd-signature-symbol">: </span><span class="tsd-signature-type">getPDFData</span><span class="tsd-signature-symbol">; </span>getRoutePrefix<span class="tsd-signature-symbol">: </span><span class="tsd-signature-type">getRoutePrefix</span><span class="tsd-signature-symbol">; </span>getUserIdsExceptMe<span class="tsd-signature-symbol">: </span><span class="tsd-signature-type">getUserIdsExceptMe</span><span class="tsd-signature-symbol">; </span>isEntityPDF<span class="tsd-signature-symbol">: </span><span class="tsd-signature-type">isEntityPDF</span><span class="tsd-signature-symbol">; </span>setPDFData<span class="tsd-signature-symbol">: </span><span class="tsd-signature-type">setPDFData</span><span class="tsd-signature-symbol">; </span>validateAbsoluteURL<span class="tsd-signature-symbol">: </span><span class="tsd-signature-type">validateAbsoluteURL</span><span class="tsd-signature-symbol"> }</span></li>
					</ul>
					<ul class="tsd-descriptions">
						<li class="tsd-description">
							<aside class="tsd-sources">
								<ul>
<<<<<<< HEAD
									<li>Defined in <a href="https://github.com/Djphoenix719/PDFoundry/blob/781bce0/src/pdfoundry/Api.ts#L184">src/pdfoundry/Api.ts:184</a></li>
=======
									<li>Defined in <a href="https://github.com/Djphoenix719/PDFoundry/blob/5649887/src/pdfoundry/Api.ts#L184">src/pdfoundry/Api.ts:184</a></li>
>>>>>>> b4a3a003
								</ul>
							</aside>
							<div class="tsd-comment tsd-typography">
								<div class="lead">
									<p>A reference to the unclassified utility functions.</p>
								</div>
								<dl class="tsd-comment-tags">
									<dt>category</dt>
									<dd><p>Utility</p>
									</dd>
								</dl>
							</div>
							<h4 class="tsd-returns-title">Returns <span class="tsd-signature-symbol">{ </span>canOpenPDF<span class="tsd-signature-symbol">: </span><span class="tsd-signature-type">canOpenPDF</span><span class="tsd-signature-symbol">; </span>deletePDFData<span class="tsd-signature-symbol">: </span><span class="tsd-signature-type">deletePDFData</span><span class="tsd-signature-symbol">; </span>getAbsoluteURL<span class="tsd-signature-symbol">: </span><span class="tsd-signature-type">getAbsoluteURL</span><span class="tsd-signature-symbol">; </span>getPDFData<span class="tsd-signature-symbol">: </span><span class="tsd-signature-type">getPDFData</span><span class="tsd-signature-symbol">; </span>getRoutePrefix<span class="tsd-signature-symbol">: </span><span class="tsd-signature-type">getRoutePrefix</span><span class="tsd-signature-symbol">; </span>getUserIdsExceptMe<span class="tsd-signature-symbol">: </span><span class="tsd-signature-type">getUserIdsExceptMe</span><span class="tsd-signature-symbol">; </span>isEntityPDF<span class="tsd-signature-symbol">: </span><span class="tsd-signature-type">isEntityPDF</span><span class="tsd-signature-symbol">; </span>setPDFData<span class="tsd-signature-symbol">: </span><span class="tsd-signature-type">setPDFData</span><span class="tsd-signature-symbol">; </span>validateAbsoluteURL<span class="tsd-signature-symbol">: </span><span class="tsd-signature-type">validateAbsoluteURL</span><span class="tsd-signature-symbol"> }</span></h4>
							<ul class="tsd-parameters">
								<li class="tsd-parameter">
									<h5>can<wbr>OpenPDF<span class="tsd-signature-symbol">: </span><span class="tsd-signature-type">canOpenPDF</span></h5>
								</li>
								<li class="tsd-parameter">
									<h5>deletePDFData<span class="tsd-signature-symbol">: </span><span class="tsd-signature-type">deletePDFData</span></h5>
								</li>
								<li class="tsd-parameter">
									<h5>get<wbr>AbsoluteURL<span class="tsd-signature-symbol">: </span><span class="tsd-signature-type">getAbsoluteURL</span></h5>
								</li>
								<li class="tsd-parameter">
									<h5>getPDFData<span class="tsd-signature-symbol">: </span><span class="tsd-signature-type">getPDFData</span></h5>
								</li>
								<li class="tsd-parameter">
									<h5>get<wbr>Route<wbr>Prefix<span class="tsd-signature-symbol">: </span><span class="tsd-signature-type">getRoutePrefix</span></h5>
								</li>
								<li class="tsd-parameter">
									<h5>get<wbr>User<wbr>Ids<wbr>Except<wbr>Me<span class="tsd-signature-symbol">: </span><span class="tsd-signature-type">getUserIdsExceptMe</span></h5>
								</li>
								<li class="tsd-parameter">
									<h5>is<wbr>EntityPDF<span class="tsd-signature-symbol">: </span><span class="tsd-signature-type">isEntityPDF</span></h5>
								</li>
								<li class="tsd-parameter">
									<h5>setPDFData<span class="tsd-signature-symbol">: </span><span class="tsd-signature-type">setPDFData</span></h5>
								</li>
								<li class="tsd-parameter">
									<h5>validate<wbr>AbsoluteURL<span class="tsd-signature-symbol">: </span><span class="tsd-signature-type">validateAbsoluteURL</span></h5>
								</li>
							</ul>
						</li>
					</ul>
				</section>
			</section>
			<section class="tsd-panel-group tsd-member-group ">
				<h2>Open Methods</h2>
				<section class="tsd-panel tsd-member tsd-kind-method tsd-parent-kind-class tsd-is-static">
					<a name="openpdf" class="tsd-anchor"></a>
					<h3><span class="tsd-flag ts-flagStatic">Static</span> openPDF</h3>
					<ul class="tsd-signatures tsd-kind-method tsd-parent-kind-class tsd-is-static">
						<li class="tsd-signature tsd-kind-icon">openPDF<span class="tsd-signature-symbol">(</span>pdf<span class="tsd-signature-symbol">: </span><a href="../interfaces/api.pdfdata.html" class="tsd-signature-type">PDFData</a>, options<span class="tsd-signature-symbol">?: </span><a href="../interfaces/api.pdfopenoptions.html" class="tsd-signature-type">PDFOpenOptions</a><span class="tsd-signature-symbol">)</span><span class="tsd-signature-symbol">: </span><span class="tsd-signature-type">Promise</span><span class="tsd-signature-symbol">&lt;</span><a href="api.baseviewer.html" class="tsd-signature-type">BaseViewer</a><span class="tsd-signature-symbol">&gt;</span></li>
					</ul>
					<ul class="tsd-descriptions">
						<li class="tsd-description">
							<aside class="tsd-sources">
								<ul>
<<<<<<< HEAD
									<li>Defined in <a href="https://github.com/Djphoenix719/PDFoundry/blob/781bce0/src/pdfoundry/Api.ts#L316">src/pdfoundry/Api.ts:316</a></li>
=======
									<li>Defined in <a href="https://github.com/Djphoenix719/PDFoundry/blob/5649887/src/pdfoundry/Api.ts#L316">src/pdfoundry/Api.ts:316</a></li>
>>>>>>> b4a3a003
								</ul>
							</aside>
							<div class="tsd-comment tsd-typography">
								<div class="lead">
									<p>Open the provided <a href="../interfaces/api.pdfdata.html">PDFData</a> to the specified page.</p>
								</div>
							</div>
							<h4 class="tsd-parameters-title">Parameters</h4>
							<ul class="tsd-parameters">
								<li>
									<h5>pdf: <a href="../interfaces/api.pdfdata.html" class="tsd-signature-type">PDFData</a></h5>
									<div class="tsd-comment tsd-typography">
										<p>The PDF to open. See <a href="api.api-1.html#findpdfdata">Api.findPDFData</a>.</p>
									</div>
								</li>
								<li>
									<h5><span class="tsd-flag ts-flagOptional">Optional</span> options: <a href="../interfaces/api.pdfopenoptions.html" class="tsd-signature-type">PDFOpenOptions</a></h5>
									<div class="tsd-comment tsd-typography">
										<p>The specified options for PDFs.</p>
									</div>
								</li>
							</ul>
							<h4 class="tsd-returns-title">Returns <span class="tsd-signature-type">Promise</span><span class="tsd-signature-symbol">&lt;</span><a href="api.baseviewer.html" class="tsd-signature-type">BaseViewer</a><span class="tsd-signature-symbol">&gt;</span></h4>
						</li>
					</ul>
				</section>
				<section class="tsd-panel tsd-member tsd-kind-method tsd-parent-kind-class tsd-is-static">
					<a name="openpdfbycode" class="tsd-anchor"></a>
					<h3><span class="tsd-flag ts-flagStatic">Static</span> openPDFBy<wbr>Code</h3>
					<ul class="tsd-signatures tsd-kind-method tsd-parent-kind-class tsd-is-static">
						<li class="tsd-signature tsd-kind-icon">openPDFBy<wbr>Code<span class="tsd-signature-symbol">(</span>code<span class="tsd-signature-symbol">: </span><span class="tsd-signature-type">string</span>, options<span class="tsd-signature-symbol">?: </span><a href="../interfaces/api.pdfopenoptions.html" class="tsd-signature-type">PDFOpenOptions</a><span class="tsd-signature-symbol">)</span><span class="tsd-signature-symbol">: </span><span class="tsd-signature-type">Promise</span><span class="tsd-signature-symbol">&lt;</span><a href="api.baseviewer.html" class="tsd-signature-type">BaseViewer</a><span class="tsd-signature-symbol">&gt;</span></li>
					</ul>
					<ul class="tsd-descriptions">
						<li class="tsd-description">
							<aside class="tsd-sources">
								<ul>
<<<<<<< HEAD
									<li>Defined in <a href="https://github.com/Djphoenix719/PDFoundry/blob/781bce0/src/pdfoundry/Api.ts#L276">src/pdfoundry/Api.ts:276</a></li>
=======
									<li>Defined in <a href="https://github.com/Djphoenix719/PDFoundry/blob/5649887/src/pdfoundry/Api.ts#L276">src/pdfoundry/Api.ts:276</a></li>
>>>>>>> b4a3a003
								</ul>
							</aside>
							<div class="tsd-comment tsd-typography">
								<div class="lead">
									<p>Open the PDF with the provided code to the specified page.
									Helper for <a href="api.api-1.html#findpdfdatabycode">findPDFDataByCode</a> then <a href="api.api-1.html#openpdf">openPDF</a>.</p>
								</div>
							</div>
							<h4 class="tsd-parameters-title">Parameters</h4>
							<ul class="tsd-parameters">
								<li>
									<h5>code: <span class="tsd-signature-type">string</span></h5>
								</li>
								<li>
									<h5><span class="tsd-flag ts-flagOptional">Optional</span> options: <a href="../interfaces/api.pdfopenoptions.html" class="tsd-signature-type">PDFOpenOptions</a></h5>
								</li>
							</ul>
							<h4 class="tsd-returns-title">Returns <span class="tsd-signature-type">Promise</span><span class="tsd-signature-symbol">&lt;</span><a href="api.baseviewer.html" class="tsd-signature-type">BaseViewer</a><span class="tsd-signature-symbol">&gt;</span></h4>
						</li>
					</ul>
				</section>
				<section class="tsd-panel tsd-member tsd-kind-method tsd-parent-kind-class tsd-is-static">
					<a name="openpdfbyname" class="tsd-anchor"></a>
					<h3><span class="tsd-flag ts-flagStatic">Static</span> openPDFBy<wbr>Name</h3>
					<ul class="tsd-signatures tsd-kind-method tsd-parent-kind-class tsd-is-static">
						<li class="tsd-signature tsd-kind-icon">openPDFBy<wbr>Name<span class="tsd-signature-symbol">(</span>name<span class="tsd-signature-symbol">: </span><span class="tsd-signature-type">string</span>, options<span class="tsd-signature-symbol">?: </span><a href="../interfaces/api.pdfopenoptions.html" class="tsd-signature-type">PDFOpenOptions</a><span class="tsd-signature-symbol">)</span><span class="tsd-signature-symbol">: </span><span class="tsd-signature-type">Promise</span><span class="tsd-signature-symbol">&lt;</span><a href="api.baseviewer.html" class="tsd-signature-type">BaseViewer</a><span class="tsd-signature-symbol">&gt;</span></li>
					</ul>
					<ul class="tsd-descriptions">
						<li class="tsd-description">
							<aside class="tsd-sources">
								<ul>
<<<<<<< HEAD
									<li>Defined in <a href="https://github.com/Djphoenix719/PDFoundry/blob/781bce0/src/pdfoundry/Api.ts#L295">src/pdfoundry/Api.ts:295</a></li>
=======
									<li>Defined in <a href="https://github.com/Djphoenix719/PDFoundry/blob/5649887/src/pdfoundry/Api.ts#L295">src/pdfoundry/Api.ts:295</a></li>
>>>>>>> b4a3a003
								</ul>
							</aside>
							<div class="tsd-comment tsd-typography">
								<div class="lead">
									<p>Open the PDF with the provided code to the specified page.
									Helper for <a href="api.api-1.html#findpdfdatabycode">findPDFDataByCode</a> then <a href="api.api-1.html#openpdf">openPDF</a>.</p>
								</div>
							</div>
							<h4 class="tsd-parameters-title">Parameters</h4>
							<ul class="tsd-parameters">
								<li>
									<h5>name: <span class="tsd-signature-type">string</span></h5>
								</li>
								<li>
									<h5><span class="tsd-flag ts-flagOptional">Optional</span> options: <a href="../interfaces/api.pdfopenoptions.html" class="tsd-signature-type">PDFOpenOptions</a></h5>
								</li>
							</ul>
							<h4 class="tsd-returns-title">Returns <span class="tsd-signature-type">Promise</span><span class="tsd-signature-symbol">&lt;</span><a href="api.baseviewer.html" class="tsd-signature-type">BaseViewer</a><span class="tsd-signature-symbol">&gt;</span></h4>
						</li>
					</ul>
				</section>
				<section class="tsd-panel tsd-member tsd-kind-method tsd-parent-kind-class tsd-is-static">
					<a name="openurl" class="tsd-anchor"></a>
					<h3><span class="tsd-flag ts-flagStatic">Static</span> openURL</h3>
					<ul class="tsd-signatures tsd-kind-method tsd-parent-kind-class tsd-is-static">
						<li class="tsd-signature tsd-kind-icon">openURL<span class="tsd-signature-symbol">(</span>url<span class="tsd-signature-symbol">: </span><span class="tsd-signature-type">string</span>, page<span class="tsd-signature-symbol">?: </span><span class="tsd-signature-type">number</span>, cache<span class="tsd-signature-symbol">?: </span><span class="tsd-signature-type">boolean</span><span class="tsd-signature-symbol">)</span><span class="tsd-signature-symbol">: </span><span class="tsd-signature-type">Promise</span><span class="tsd-signature-symbol">&lt;</span><a href="api.baseviewer.html" class="tsd-signature-type">BaseViewer</a><span class="tsd-signature-symbol">&gt;</span></li>
					</ul>
					<ul class="tsd-descriptions">
						<li class="tsd-description">
							<aside class="tsd-sources">
								<ul>
<<<<<<< HEAD
									<li>Defined in <a href="https://github.com/Djphoenix719/PDFoundry/blob/781bce0/src/pdfoundry/Api.ts#L373">src/pdfoundry/Api.ts:373</a></li>
=======
									<li>Defined in <a href="https://github.com/Djphoenix719/PDFoundry/blob/5649887/src/pdfoundry/Api.ts#L373">src/pdfoundry/Api.ts:373</a></li>
>>>>>>> b4a3a003
								</ul>
							</aside>
							<div class="tsd-comment tsd-typography">
								<div class="lead">
									<p>Open a URL as a static PDF. For form fillable PDFs you muse use <a href="api.api-1.html#openpdf">Api.openPDF</a></p>
								</div>
							</div>
							<h4 class="tsd-parameters-title">Parameters</h4>
							<ul class="tsd-parameters">
								<li>
									<h5>url: <span class="tsd-signature-type">string</span></h5>
									<div class="tsd-comment tsd-typography">
										<p>The URL to open (must be absolute).</p>
									</div>
								</li>
								<li>
									<h5><span class="tsd-flag ts-flagDefault value">Default value</span> page: <span class="tsd-signature-type">number</span><span class="tsd-signature-symbol"> = 1</span></h5>
									<div class="tsd-comment tsd-typography">
										<p>Which page to open to. Must be &gt;= 1.</p>
									</div>
								</li>
								<li>
									<h5><span class="tsd-flag ts-flagDefault value">Default value</span> cache: <span class="tsd-signature-type">boolean</span><span class="tsd-signature-symbol"> = true</span></h5>
									<div class="tsd-comment tsd-typography">
										<p>If URL based caching should be used.</p>
									</div>
								</li>
							</ul>
							<h4 class="tsd-returns-title">Returns <span class="tsd-signature-type">Promise</span><span class="tsd-signature-symbol">&lt;</span><a href="api.baseviewer.html" class="tsd-signature-type">BaseViewer</a><span class="tsd-signature-symbol">&gt;</span></h4>
						</li>
					</ul>
				</section>
			</section>
			<section class="tsd-panel-group tsd-member-group ">
				<h2>Other Methods</h2>
				<section class="tsd-panel tsd-member tsd-kind-method tsd-parent-kind-class tsd-is-static">
					<a name="gettheme" class="tsd-anchor"></a>
					<h3><span class="tsd-flag ts-flagStatic">Static</span> get<wbr>Theme</h3>
					<ul class="tsd-signatures tsd-kind-method tsd-parent-kind-class tsd-is-static">
						<li class="tsd-signature tsd-kind-icon">get<wbr>Theme<span class="tsd-signature-symbol">(</span>id<span class="tsd-signature-symbol">: </span><span class="tsd-signature-type">string</span><span class="tsd-signature-symbol">)</span><span class="tsd-signature-symbol">: </span><a href="../interfaces/api.viewertheme.html" class="tsd-signature-type">ViewerTheme</a><span class="tsd-signature-symbol"> | </span><span class="tsd-signature-type">null</span></li>
					</ul>
					<ul class="tsd-descriptions">
						<li class="tsd-description">
							<aside class="tsd-sources">
								<ul>
<<<<<<< HEAD
									<li>Defined in <a href="https://github.com/Djphoenix719/PDFoundry/blob/781bce0/src/pdfoundry/Api.ts#L133">src/pdfoundry/Api.ts:133</a></li>
=======
									<li>Defined in <a href="https://github.com/Djphoenix719/PDFoundry/blob/5649887/src/pdfoundry/Api.ts#L133">src/pdfoundry/Api.ts:133</a></li>
>>>>>>> b4a3a003
								</ul>
							</aside>
							<div class="tsd-comment tsd-typography">
								<div class="lead">
									<p>Get a full theme definition by id.</p>
								</div>
							</div>
							<h4 class="tsd-parameters-title">Parameters</h4>
							<ul class="tsd-parameters">
								<li>
									<h5>id: <span class="tsd-signature-type">string</span></h5>
									<div class="tsd-comment tsd-typography">
										<p>The unique id of the theme to lookup.</p>
									</div>
								</li>
							</ul>
							<h4 class="tsd-returns-title">Returns <a href="../interfaces/api.viewertheme.html" class="tsd-signature-type">ViewerTheme</a><span class="tsd-signature-symbol"> | </span><span class="tsd-signature-type">null</span></h4>
						</li>
					</ul>
				</section>
				<section class="tsd-panel tsd-member tsd-kind-method tsd-parent-kind-class tsd-is-static">
					<a name="registertheme" class="tsd-anchor"></a>
					<h3><span class="tsd-flag ts-flagStatic">Static</span> register<wbr>Theme</h3>
					<ul class="tsd-signatures tsd-kind-method tsd-parent-kind-class tsd-is-static">
						<li class="tsd-signature tsd-kind-icon">register<wbr>Theme<span class="tsd-signature-symbol">(</span>id<span class="tsd-signature-symbol">: </span><span class="tsd-signature-type">string</span>, name<span class="tsd-signature-symbol">: </span><span class="tsd-signature-type">string</span>, filePath<span class="tsd-signature-symbol">: </span><span class="tsd-signature-type">string</span><span class="tsd-signature-symbol">)</span><span class="tsd-signature-symbol">: </span><span class="tsd-signature-type">void</span></li>
					</ul>
					<ul class="tsd-descriptions">
						<li class="tsd-description">
							<aside class="tsd-sources">
								<ul>
<<<<<<< HEAD
									<li>Defined in <a href="https://github.com/Djphoenix719/PDFoundry/blob/781bce0/src/pdfoundry/Api.ts#L162">src/pdfoundry/Api.ts:162</a></li>
=======
									<li>Defined in <a href="https://github.com/Djphoenix719/PDFoundry/blob/5649887/src/pdfoundry/Api.ts#L162">src/pdfoundry/Api.ts:162</a></li>
>>>>>>> b4a3a003
								</ul>
							</aside>
							<div class="tsd-comment tsd-typography">
								<div class="lead">
									<p>Register a theme for use with PDFoundry. You must register a theme before <code>ready</code>. Do so in <code>setup</code>.</p>
								</div>
							</div>
							<h4 class="tsd-parameters-title">Parameters</h4>
							<ul class="tsd-parameters">
								<li>
									<h5>id: <span class="tsd-signature-type">string</span></h5>
									<div class="tsd-comment tsd-typography">
										<p>The unique id of the theme. Providing an already existing id will over-write the existing theme.</p>
									</div>
								</li>
								<li>
									<h5>name: <span class="tsd-signature-type">string</span></h5>
									<div class="tsd-comment tsd-typography">
										<p>The user-facing display name of the theme.</p>
									</div>
								</li>
								<li>
									<h5>filePath: <span class="tsd-signature-type">string</span></h5>
									<div class="tsd-comment tsd-typography">
										<p>The relative path of the theme css file</p>
									</div>
								</li>
							</ul>
							<h4 class="tsd-returns-title">Returns <span class="tsd-signature-type">void</span></h4>
						</li>
					</ul>
				</section>
			</section>
			<section class="tsd-panel-group tsd-member-group ">
				<h2>PDFData Methods</h2>
				<section class="tsd-panel tsd-member tsd-kind-method tsd-parent-kind-class tsd-is-static">
					<a name="findpdfdata" class="tsd-anchor"></a>
					<h3><span class="tsd-flag ts-flagStatic">Static</span> findPDFData</h3>
					<ul class="tsd-signatures tsd-kind-method tsd-parent-kind-class tsd-is-static">
						<li class="tsd-signature tsd-kind-icon">findPDFData<span class="tsd-signature-symbol">(</span>comparer<span class="tsd-signature-symbol">: </span><a href="../modules/api.html#pdfvalidator" class="tsd-signature-type">PDFValidator</a>, allowInvisible<span class="tsd-signature-symbol">?: </span><span class="tsd-signature-type">boolean</span><span class="tsd-signature-symbol">)</span><span class="tsd-signature-symbol">: </span><a href="../interfaces/api.pdfdata.html" class="tsd-signature-type">PDFData</a><span class="tsd-signature-symbol"> | </span><span class="tsd-signature-type">undefined</span></li>
					</ul>
					<ul class="tsd-descriptions">
						<li class="tsd-description">
							<aside class="tsd-sources">
								<ul>
<<<<<<< HEAD
									<li>Defined in <a href="https://github.com/Djphoenix719/PDFoundry/blob/781bce0/src/pdfoundry/Api.ts#L258">src/pdfoundry/Api.ts:258</a></li>
=======
									<li>Defined in <a href="https://github.com/Djphoenix719/PDFoundry/blob/5649887/src/pdfoundry/Api.ts#L258">src/pdfoundry/Api.ts:258</a></li>
>>>>>>> b4a3a003
								</ul>
							</aside>
							<div class="tsd-comment tsd-typography">
								<div class="lead">
									<p>Finds a PDF entity created by the user and constructs a <a href="../interfaces/api.pdfdata.html">PDFData</a> object of the resulting PDF&#39;s data.</p>
								</div>
							</div>
							<h4 class="tsd-parameters-title">Parameters</h4>
							<ul class="tsd-parameters">
								<li>
									<h5>comparer: <a href="../modules/api.html#pdfvalidator" class="tsd-signature-type">PDFValidator</a></h5>
									<div class="tsd-comment tsd-typography">
										<p>A comparison function that will be used.</p>
									</div>
								</li>
								<li>
									<h5><span class="tsd-flag ts-flagDefault value">Default value</span> allowInvisible: <span class="tsd-signature-type">boolean</span><span class="tsd-signature-symbol"> = true</span></h5>
									<div class="tsd-comment tsd-typography">
										<p>See allowVisible on <a href="api.api-1.html#findpdfentity">findPDFEntity</a></p>
									</div>
								</li>
							</ul>
							<h4 class="tsd-returns-title">Returns <a href="../interfaces/api.pdfdata.html" class="tsd-signature-type">PDFData</a><span class="tsd-signature-symbol"> | </span><span class="tsd-signature-type">undefined</span></h4>
						</li>
					</ul>
				</section>
				<section class="tsd-panel tsd-member tsd-kind-method tsd-parent-kind-class tsd-is-static">
					<a name="findpdfdatabycode" class="tsd-anchor"></a>
					<h3><span class="tsd-flag ts-flagStatic">Static</span> findPDFData<wbr>ByCode</h3>
					<ul class="tsd-signatures tsd-kind-method tsd-parent-kind-class tsd-is-static">
						<li class="tsd-signature tsd-kind-icon">findPDFData<wbr>ByCode<span class="tsd-signature-symbol">(</span>code<span class="tsd-signature-symbol">: </span><span class="tsd-signature-type">string</span>, allowInvisible<span class="tsd-signature-symbol">?: </span><span class="tsd-signature-type">boolean</span><span class="tsd-signature-symbol">)</span><span class="tsd-signature-symbol">: </span><a href="../interfaces/api.pdfdata.html" class="tsd-signature-type">PDFData</a><span class="tsd-signature-symbol"> | </span><span class="tsd-signature-type">undefined</span></li>
					</ul>
					<ul class="tsd-descriptions">
						<li class="tsd-description">
							<aside class="tsd-sources">
								<ul>
<<<<<<< HEAD
									<li>Defined in <a href="https://github.com/Djphoenix719/PDFoundry/blob/781bce0/src/pdfoundry/Api.ts#L227">src/pdfoundry/Api.ts:227</a></li>
=======
									<li>Defined in <a href="https://github.com/Djphoenix719/PDFoundry/blob/5649887/src/pdfoundry/Api.ts#L227">src/pdfoundry/Api.ts:227</a></li>
>>>>>>> b4a3a003
								</ul>
							</aside>
							<div class="tsd-comment tsd-typography">
								<div class="lead">
									<p>Helper method. Alias for <a href="api.api-1.html#findpdfdata">Api.findPDFData</a> with a comparer that searches by PDF Code.</p>
								</div>
							</div>
							<h4 class="tsd-parameters-title">Parameters</h4>
							<ul class="tsd-parameters">
								<li>
									<h5>code: <span class="tsd-signature-type">string</span></h5>
									<div class="tsd-comment tsd-typography">
										<p>Which code to search for a PDF with.</p>
									</div>
								</li>
								<li>
									<h5><span class="tsd-flag ts-flagDefault value">Default value</span> allowInvisible: <span class="tsd-signature-type">boolean</span><span class="tsd-signature-symbol"> = true</span></h5>
									<div class="tsd-comment tsd-typography">
										<p>See allowVisible on <a href="api.api-1.html#findpdfentity">findPDFEntity</a></p>
									</div>
								</li>
							</ul>
							<h4 class="tsd-returns-title">Returns <a href="../interfaces/api.pdfdata.html" class="tsd-signature-type">PDFData</a><span class="tsd-signature-symbol"> | </span><span class="tsd-signature-type">undefined</span></h4>
						</li>
					</ul>
				</section>
				<section class="tsd-panel tsd-member tsd-kind-method tsd-parent-kind-class tsd-is-static">
					<a name="findpdfdatabyname" class="tsd-anchor"></a>
					<h3><span class="tsd-flag ts-flagStatic">Static</span> findPDFData<wbr>ByName</h3>
					<ul class="tsd-signatures tsd-kind-method tsd-parent-kind-class tsd-is-static">
						<li class="tsd-signature tsd-kind-icon">findPDFData<wbr>ByName<span class="tsd-signature-symbol">(</span>name<span class="tsd-signature-symbol">: </span><span class="tsd-signature-type">string</span>, caseInsensitive<span class="tsd-signature-symbol">?: </span><span class="tsd-signature-type">boolean</span>, allowInvisible<span class="tsd-signature-symbol">?: </span><span class="tsd-signature-type">boolean</span><span class="tsd-signature-symbol">)</span><span class="tsd-signature-symbol">: </span><a href="../interfaces/api.pdfdata.html" class="tsd-signature-type">PDFData</a><span class="tsd-signature-symbol"> | </span><span class="tsd-signature-type">undefined</span></li>
					</ul>
					<ul class="tsd-descriptions">
						<li class="tsd-description">
							<aside class="tsd-sources">
								<ul>
<<<<<<< HEAD
									<li>Defined in <a href="https://github.com/Djphoenix719/PDFoundry/blob/781bce0/src/pdfoundry/Api.ts#L240">src/pdfoundry/Api.ts:240</a></li>
=======
									<li>Defined in <a href="https://github.com/Djphoenix719/PDFoundry/blob/5649887/src/pdfoundry/Api.ts#L240">src/pdfoundry/Api.ts:240</a></li>
>>>>>>> b4a3a003
								</ul>
							</aside>
							<div class="tsd-comment tsd-typography">
								<div class="lead">
									<p>Helper method. Alias for <a href="api.api-1.html#findpdfdata">Api.findPDFData</a> with a comparer that searches by PDF Name.</p>
								</div>
							</div>
							<h4 class="tsd-parameters-title">Parameters</h4>
							<ul class="tsd-parameters">
								<li>
									<h5>name: <span class="tsd-signature-type">string</span></h5>
									<div class="tsd-comment tsd-typography">
										<p>Which name to search for a PDF with.</p>
									</div>
								</li>
								<li>
									<h5><span class="tsd-flag ts-flagDefault value">Default value</span> caseInsensitive: <span class="tsd-signature-type">boolean</span><span class="tsd-signature-symbol"> = true</span></h5>
									<div class="tsd-comment tsd-typography">
										<p>If a case insensitive search should be done.</p>
									</div>
								</li>
								<li>
									<h5><span class="tsd-flag ts-flagDefault value">Default value</span> allowInvisible: <span class="tsd-signature-type">boolean</span><span class="tsd-signature-symbol"> = true</span></h5>
									<div class="tsd-comment tsd-typography">
										<p>See allowVisible on <a href="api.api-1.html#findpdfentity">findPDFEntity</a></p>
									</div>
								</li>
							</ul>
							<h4 class="tsd-returns-title">Returns <a href="../interfaces/api.pdfdata.html" class="tsd-signature-type">PDFData</a><span class="tsd-signature-symbol"> | </span><span class="tsd-signature-type">undefined</span></h4>
						</li>
					</ul>
				</section>
				<section class="tsd-panel tsd-member tsd-kind-method tsd-parent-kind-class tsd-is-static">
					<a name="findpdfentity" class="tsd-anchor"></a>
					<h3><span class="tsd-flag ts-flagStatic">Static</span> findPDFEntity</h3>
					<ul class="tsd-signatures tsd-kind-method tsd-parent-kind-class tsd-is-static">
						<li class="tsd-signature tsd-kind-icon">findPDFEntity<span class="tsd-signature-symbol">(</span>comparer<span class="tsd-signature-symbol">: </span><a href="../modules/api.html#pdfvalidator" class="tsd-signature-type">PDFValidator</a>, allowInvisible<span class="tsd-signature-symbol">?: </span><span class="tsd-signature-type">boolean</span><span class="tsd-signature-symbol">)</span><span class="tsd-signature-symbol">: </span><span class="tsd-signature-type">JournalEntry</span><span class="tsd-signature-symbol"> | </span><span class="tsd-signature-type">undefined</span></li>
					</ul>
					<ul class="tsd-descriptions">
						<li class="tsd-description">
							<aside class="tsd-sources">
								<ul>
<<<<<<< HEAD
									<li>Defined in <a href="https://github.com/Djphoenix719/PDFoundry/blob/781bce0/src/pdfoundry/Api.ts#L206">src/pdfoundry/Api.ts:206</a></li>
=======
									<li>Defined in <a href="https://github.com/Djphoenix719/PDFoundry/blob/5649887/src/pdfoundry/Api.ts#L206">src/pdfoundry/Api.ts:206</a></li>
>>>>>>> b4a3a003
								</ul>
							</aside>
							<div class="tsd-comment tsd-typography">
								<div class="lead">
									<p>Find a PDF containing journal entry from the journals directory using a specified comparer.</p>
								</div>
							</div>
							<h4 class="tsd-parameters-title">Parameters</h4>
							<ul class="tsd-parameters">
								<li>
									<h5>comparer: <a href="../modules/api.html#pdfvalidator" class="tsd-signature-type">PDFValidator</a></h5>
									<div class="tsd-comment tsd-typography">
										<p>The function to compare PDF data with.</p>
									</div>
								</li>
								<li>
									<h5><span class="tsd-flag ts-flagDefault value">Default value</span> allowInvisible: <span class="tsd-signature-type">boolean</span><span class="tsd-signature-symbol"> = true</span></h5>
									<div class="tsd-comment tsd-typography">
										<p>If true, PDFs hidden from the active user will be returned.</p>
									</div>
								</li>
							</ul>
							<h4 class="tsd-returns-title">Returns <span class="tsd-signature-type">JournalEntry</span><span class="tsd-signature-symbol"> | </span><span class="tsd-signature-type">undefined</span></h4>
						</li>
					</ul>
				</section>
			</section>
			<section class="tsd-panel-group tsd-member-group ">
				<h2>Utility Methods</h2>
				<section class="tsd-panel tsd-member tsd-kind-method tsd-parent-kind-class tsd-is-static">
					<a name="showhelp" class="tsd-anchor"></a>
					<h3><span class="tsd-flag ts-flagStatic">Static</span> show<wbr>Help</h3>
					<ul class="tsd-signatures tsd-kind-method tsd-parent-kind-class tsd-is-static">
						<li class="tsd-signature tsd-kind-icon">show<wbr>Help<span class="tsd-signature-symbol">(</span><span class="tsd-signature-symbol">)</span><span class="tsd-signature-symbol">: </span><span class="tsd-signature-type">Promise</span><span class="tsd-signature-symbol">&lt;</span><a href="api.baseviewer.html" class="tsd-signature-type">BaseViewer</a><span class="tsd-signature-symbol">&gt;</span></li>
					</ul>
					<ul class="tsd-descriptions">
						<li class="tsd-description">
							<aside class="tsd-sources">
								<ul>
<<<<<<< HEAD
									<li>Defined in <a href="https://github.com/Djphoenix719/PDFoundry/blob/781bce0/src/pdfoundry/Api.ts#L394">src/pdfoundry/Api.ts:394</a></li>
=======
									<li>Defined in <a href="https://github.com/Djphoenix719/PDFoundry/blob/5649887/src/pdfoundry/Api.ts#L394">src/pdfoundry/Api.ts:394</a></li>
>>>>>>> b4a3a003
								</ul>
							</aside>
							<div class="tsd-comment tsd-typography">
								<div class="lead">
									<p>Shows the user manual to the active user.</p>
								</div>
							</div>
							<h4 class="tsd-returns-title">Returns <span class="tsd-signature-type">Promise</span><span class="tsd-signature-symbol">&lt;</span><a href="api.baseviewer.html" class="tsd-signature-type">BaseViewer</a><span class="tsd-signature-symbol">&gt;</span></h4>
						</li>
					</ul>
				</section>
			</section>
			<section class="tsd-panel-group tsd-member-group ">
				<h2>Debug Object literals</h2>
				<section class="tsd-panel tsd-member tsd-kind-object-literal tsd-parent-kind-class tsd-is-static">
					<a name="debug" class="tsd-anchor"></a>
					<h3><span class="tsd-flag ts-flagStatic">Static</span> DEBUG</h3>
					<div class="tsd-signature tsd-kind-icon">DEBUG<span class="tsd-signature-symbol">:</span> <span class="tsd-signature-type">object</span></div>
					<aside class="tsd-sources">
						<ul>
<<<<<<< HEAD
							<li>Defined in <a href="https://github.com/Djphoenix719/PDFoundry/blob/781bce0/src/pdfoundry/Api.ts#L117">src/pdfoundry/Api.ts:117</a></li>
=======
							<li>Defined in <a href="https://github.com/Djphoenix719/PDFoundry/blob/5649887/src/pdfoundry/Api.ts#L117">src/pdfoundry/Api.ts:117</a></li>
>>>>>>> b4a3a003
						</ul>
					</aside>
					<div class="tsd-comment tsd-typography">
						<div class="lead">
							<p>Enable additional debug information for the specified category.</p>
						</div>
					</div>
					<section class="tsd-panel tsd-member tsd-kind-variable tsd-parent-kind-object-literal">
						<a name="debug.events" class="tsd-anchor"></a>
						<h3>EVENTS</h3>
						<div class="tsd-signature tsd-kind-icon">EVENTS<span class="tsd-signature-symbol">:</span> <span class="tsd-signature-type">boolean</span><span class="tsd-signature-symbol"> = false</span></div>
						<aside class="tsd-sources">
							<ul>
<<<<<<< HEAD
								<li>Defined in <a href="https://github.com/Djphoenix719/PDFoundry/blob/781bce0/src/pdfoundry/Api.ts#L122">src/pdfoundry/Api.ts:122</a></li>
=======
								<li>Defined in <a href="https://github.com/Djphoenix719/PDFoundry/blob/5649887/src/pdfoundry/Api.ts#L122">src/pdfoundry/Api.ts:122</a></li>
>>>>>>> b4a3a003
							</ul>
						</aside>
						<div class="tsd-comment tsd-typography">
							<div class="lead">
								<p>When set to true, enables the logging event names and arguments to console.</p>
							</div>
						</div>
					</section>
				</section>
			</section>
		</div>
		<div class="col-4 col-menu menu-sticky-wrap menu-highlight">
			<nav class="tsd-navigation primary">
				<ul>
					<li class="globals  ">
						<a href="../globals.html"><em>Globals</em></a>
					</li>
					<li class="current tsd-kind-module">
						<a href="../modules/api.html">API</a>
					</li>
					<li class=" tsd-kind-module">
						<a href="../modules/events.html">Events</a>
					</li>
				</ul>
			</nav>
			<nav class="tsd-navigation secondary menu-sticky">
				<ul class="before-current">
					<li class=" tsd-kind-enum tsd-parent-kind-module">
						<a href="../enums/api.pdftype.html" class="tsd-kind-icon">PDFType</a>
					</li>
					<li class=" tsd-kind-class tsd-parent-kind-module">
						<a href="api.actorviewer.html" class="tsd-kind-icon">Actor<wbr>Viewer</a>
					</li>
				</ul>
				<ul class="current">
					<li class="current tsd-kind-class tsd-parent-kind-module">
						<a href="api.api-1.html" class="tsd-kind-icon">Api</a>
						<ul>
							<li class=" tsd-kind-get-signature tsd-parent-kind-class tsd-is-static">
								<a href="api.api-1.html#utilities" class="tsd-kind-icon">Utilities</a>
							</li>
							<li class=" tsd-kind-get-signature tsd-parent-kind-class tsd-is-static">
								<a href="api.api-1.html#activetheme" class="tsd-kind-icon">active<wbr>Theme</a>
							</li>
							<li class=" tsd-kind-get-signature tsd-parent-kind-class tsd-is-static">
								<a href="api.api-1.html#availablethemes" class="tsd-kind-icon">available<wbr>Themes</a>
							</li>
							<li class=" tsd-kind-method tsd-parent-kind-class tsd-is-static">
								<a href="api.api-1.html#findpdfdata" class="tsd-kind-icon">findPDFData</a>
							</li>
							<li class=" tsd-kind-method tsd-parent-kind-class tsd-is-static">
								<a href="api.api-1.html#findpdfdatabycode" class="tsd-kind-icon">findPDFData<wbr>ByCode</a>
							</li>
							<li class=" tsd-kind-method tsd-parent-kind-class tsd-is-static">
								<a href="api.api-1.html#findpdfdatabyname" class="tsd-kind-icon">findPDFData<wbr>ByName</a>
							</li>
							<li class=" tsd-kind-method tsd-parent-kind-class tsd-is-static">
								<a href="api.api-1.html#findpdfentity" class="tsd-kind-icon">findPDFEntity</a>
							</li>
							<li class=" tsd-kind-method tsd-parent-kind-class tsd-is-static">
								<a href="api.api-1.html#gettheme" class="tsd-kind-icon">get<wbr>Theme</a>
							</li>
							<li class=" tsd-kind-method tsd-parent-kind-class tsd-is-static">
								<a href="api.api-1.html#openpdf" class="tsd-kind-icon">openPDF</a>
							</li>
							<li class=" tsd-kind-method tsd-parent-kind-class tsd-is-static">
								<a href="api.api-1.html#openpdfbycode" class="tsd-kind-icon">openPDFBy<wbr>Code</a>
							</li>
							<li class=" tsd-kind-method tsd-parent-kind-class tsd-is-static">
								<a href="api.api-1.html#openpdfbyname" class="tsd-kind-icon">openPDFBy<wbr>Name</a>
							</li>
							<li class=" tsd-kind-method tsd-parent-kind-class tsd-is-static">
								<a href="api.api-1.html#openurl" class="tsd-kind-icon">openURL</a>
							</li>
							<li class=" tsd-kind-method tsd-parent-kind-class tsd-is-static">
								<a href="api.api-1.html#registertheme" class="tsd-kind-icon">register<wbr>Theme</a>
							</li>
							<li class=" tsd-kind-method tsd-parent-kind-class tsd-is-static">
								<a href="api.api-1.html#showhelp" class="tsd-kind-icon">show<wbr>Help</a>
							</li>
							<li class=" tsd-kind-object-literal tsd-parent-kind-class tsd-is-static">
								<a href="api.api-1.html#debug" class="tsd-kind-icon">DEBUG</a>
							</li>
						</ul>
					</li>
				</ul>
				<ul class="after-current">
					<li class=" tsd-kind-class tsd-parent-kind-module">
						<a href="api.baseviewer.html" class="tsd-kind-icon">Base<wbr>Viewer</a>
					</li>
					<li class=" tsd-kind-class tsd-parent-kind-module">
						<a href="api.fillableviewer.html" class="tsd-kind-icon">Fillable<wbr>Viewer</a>
					</li>
					<li class=" tsd-kind-class tsd-parent-kind-module">
						<a href="api.staticviewer.html" class="tsd-kind-icon">Static<wbr>Viewer</a>
					</li>
					<li class=" tsd-kind-interface tsd-parent-kind-module">
						<a href="../interfaces/api.pdfdata.html" class="tsd-kind-icon">PDFData</a>
					</li>
					<li class=" tsd-kind-interface tsd-parent-kind-module">
						<a href="../interfaces/api.pdfopenoptions.html" class="tsd-kind-icon">PDFOpen<wbr>Options</a>
					</li>
					<li class=" tsd-kind-interface tsd-parent-kind-module">
						<a href="../interfaces/api.viewertheme.html" class="tsd-kind-icon">Viewer<wbr>Theme</a>
					</li>
					<li class=" tsd-kind-type-alias tsd-parent-kind-module">
						<a href="../modules/api.html#pdfvalidator" class="tsd-kind-icon">PDFValidator</a>
					</li>
				</ul>
			</nav>
		</div>
	</div>
</div>
<footer class="with-border-bottom">
	<div class="container">
		<h2>Legend</h2>
		<div class="tsd-legend-group">
			<ul class="tsd-legend">
				<li class="tsd-kind-type-alias"><span class="tsd-kind-icon">Type alias</span></li>
			</ul>
			<ul class="tsd-legend">
				<li class="tsd-kind-enum"><span class="tsd-kind-icon">Enumeration</span></li>
			</ul>
			<ul class="tsd-legend">
				<li class="tsd-kind-interface"><span class="tsd-kind-icon">Interface</span></li>
			</ul>
			<ul class="tsd-legend">
				<li class="tsd-kind-class"><span class="tsd-kind-icon">Class</span></li>
			</ul>
			<ul class="tsd-legend">
				<li class="tsd-kind-method tsd-parent-kind-class tsd-is-static"><span class="tsd-kind-icon">Static method</span></li>
			</ul>
		</div>
	</div>
</footer>
<div class="container tsd-generator">
	<p>Generated using <a href="https://typedoc.org/" target="_blank">TypeDoc</a></p>
</div>
<div class="overlay"></div>
<script src="../assets/js/main.js"></script>
</body>
</html><|MERGE_RESOLUTION|>--- conflicted
+++ resolved
@@ -146,11 +146,7 @@
 						<li class="tsd-description">
 							<aside class="tsd-sources">
 								<ul>
-<<<<<<< HEAD
-									<li>Defined in <a href="https://github.com/Djphoenix719/PDFoundry/blob/781bce0/src/pdfoundry/Api.ts#L140">src/pdfoundry/Api.ts:140</a></li>
-=======
 									<li>Defined in <a href="https://github.com/Djphoenix719/PDFoundry/blob/5649887/src/pdfoundry/Api.ts#L140">src/pdfoundry/Api.ts:140</a></li>
->>>>>>> b4a3a003
 								</ul>
 							</aside>
 							<div class="tsd-comment tsd-typography">
@@ -172,11 +168,7 @@
 						<li class="tsd-description">
 							<aside class="tsd-sources">
 								<ul>
-<<<<<<< HEAD
-									<li>Defined in <a href="https://github.com/Djphoenix719/PDFoundry/blob/781bce0/src/pdfoundry/Api.ts#L148">src/pdfoundry/Api.ts:148</a></li>
-=======
 									<li>Defined in <a href="https://github.com/Djphoenix719/PDFoundry/blob/5649887/src/pdfoundry/Api.ts#L148">src/pdfoundry/Api.ts:148</a></li>
->>>>>>> b4a3a003
 								</ul>
 							</aside>
 							<div class="tsd-comment tsd-typography">
@@ -203,11 +195,7 @@
 						<li class="tsd-description">
 							<aside class="tsd-sources">
 								<ul>
-<<<<<<< HEAD
-									<li>Defined in <a href="https://github.com/Djphoenix719/PDFoundry/blob/781bce0/src/pdfoundry/Api.ts#L184">src/pdfoundry/Api.ts:184</a></li>
-=======
 									<li>Defined in <a href="https://github.com/Djphoenix719/PDFoundry/blob/5649887/src/pdfoundry/Api.ts#L184">src/pdfoundry/Api.ts:184</a></li>
->>>>>>> b4a3a003
 								</ul>
 							</aside>
 							<div class="tsd-comment tsd-typography">
@@ -266,11 +254,7 @@
 						<li class="tsd-description">
 							<aside class="tsd-sources">
 								<ul>
-<<<<<<< HEAD
-									<li>Defined in <a href="https://github.com/Djphoenix719/PDFoundry/blob/781bce0/src/pdfoundry/Api.ts#L316">src/pdfoundry/Api.ts:316</a></li>
-=======
 									<li>Defined in <a href="https://github.com/Djphoenix719/PDFoundry/blob/5649887/src/pdfoundry/Api.ts#L316">src/pdfoundry/Api.ts:316</a></li>
->>>>>>> b4a3a003
 								</ul>
 							</aside>
 							<div class="tsd-comment tsd-typography">
@@ -307,11 +291,7 @@
 						<li class="tsd-description">
 							<aside class="tsd-sources">
 								<ul>
-<<<<<<< HEAD
-									<li>Defined in <a href="https://github.com/Djphoenix719/PDFoundry/blob/781bce0/src/pdfoundry/Api.ts#L276">src/pdfoundry/Api.ts:276</a></li>
-=======
 									<li>Defined in <a href="https://github.com/Djphoenix719/PDFoundry/blob/5649887/src/pdfoundry/Api.ts#L276">src/pdfoundry/Api.ts:276</a></li>
->>>>>>> b4a3a003
 								</ul>
 							</aside>
 							<div class="tsd-comment tsd-typography">
@@ -343,11 +323,7 @@
 						<li class="tsd-description">
 							<aside class="tsd-sources">
 								<ul>
-<<<<<<< HEAD
-									<li>Defined in <a href="https://github.com/Djphoenix719/PDFoundry/blob/781bce0/src/pdfoundry/Api.ts#L295">src/pdfoundry/Api.ts:295</a></li>
-=======
 									<li>Defined in <a href="https://github.com/Djphoenix719/PDFoundry/blob/5649887/src/pdfoundry/Api.ts#L295">src/pdfoundry/Api.ts:295</a></li>
->>>>>>> b4a3a003
 								</ul>
 							</aside>
 							<div class="tsd-comment tsd-typography">
@@ -379,11 +355,7 @@
 						<li class="tsd-description">
 							<aside class="tsd-sources">
 								<ul>
-<<<<<<< HEAD
-									<li>Defined in <a href="https://github.com/Djphoenix719/PDFoundry/blob/781bce0/src/pdfoundry/Api.ts#L373">src/pdfoundry/Api.ts:373</a></li>
-=======
 									<li>Defined in <a href="https://github.com/Djphoenix719/PDFoundry/blob/5649887/src/pdfoundry/Api.ts#L373">src/pdfoundry/Api.ts:373</a></li>
->>>>>>> b4a3a003
 								</ul>
 							</aside>
 							<div class="tsd-comment tsd-typography">
@@ -429,11 +401,7 @@
 						<li class="tsd-description">
 							<aside class="tsd-sources">
 								<ul>
-<<<<<<< HEAD
-									<li>Defined in <a href="https://github.com/Djphoenix719/PDFoundry/blob/781bce0/src/pdfoundry/Api.ts#L133">src/pdfoundry/Api.ts:133</a></li>
-=======
 									<li>Defined in <a href="https://github.com/Djphoenix719/PDFoundry/blob/5649887/src/pdfoundry/Api.ts#L133">src/pdfoundry/Api.ts:133</a></li>
->>>>>>> b4a3a003
 								</ul>
 							</aside>
 							<div class="tsd-comment tsd-typography">
@@ -464,11 +432,7 @@
 						<li class="tsd-description">
 							<aside class="tsd-sources">
 								<ul>
-<<<<<<< HEAD
-									<li>Defined in <a href="https://github.com/Djphoenix719/PDFoundry/blob/781bce0/src/pdfoundry/Api.ts#L162">src/pdfoundry/Api.ts:162</a></li>
-=======
 									<li>Defined in <a href="https://github.com/Djphoenix719/PDFoundry/blob/5649887/src/pdfoundry/Api.ts#L162">src/pdfoundry/Api.ts:162</a></li>
->>>>>>> b4a3a003
 								</ul>
 							</aside>
 							<div class="tsd-comment tsd-typography">
@@ -514,11 +478,7 @@
 						<li class="tsd-description">
 							<aside class="tsd-sources">
 								<ul>
-<<<<<<< HEAD
-									<li>Defined in <a href="https://github.com/Djphoenix719/PDFoundry/blob/781bce0/src/pdfoundry/Api.ts#L258">src/pdfoundry/Api.ts:258</a></li>
-=======
 									<li>Defined in <a href="https://github.com/Djphoenix719/PDFoundry/blob/5649887/src/pdfoundry/Api.ts#L258">src/pdfoundry/Api.ts:258</a></li>
->>>>>>> b4a3a003
 								</ul>
 							</aside>
 							<div class="tsd-comment tsd-typography">
@@ -555,11 +515,7 @@
 						<li class="tsd-description">
 							<aside class="tsd-sources">
 								<ul>
-<<<<<<< HEAD
-									<li>Defined in <a href="https://github.com/Djphoenix719/PDFoundry/blob/781bce0/src/pdfoundry/Api.ts#L227">src/pdfoundry/Api.ts:227</a></li>
-=======
 									<li>Defined in <a href="https://github.com/Djphoenix719/PDFoundry/blob/5649887/src/pdfoundry/Api.ts#L227">src/pdfoundry/Api.ts:227</a></li>
->>>>>>> b4a3a003
 								</ul>
 							</aside>
 							<div class="tsd-comment tsd-typography">
@@ -596,11 +552,7 @@
 						<li class="tsd-description">
 							<aside class="tsd-sources">
 								<ul>
-<<<<<<< HEAD
-									<li>Defined in <a href="https://github.com/Djphoenix719/PDFoundry/blob/781bce0/src/pdfoundry/Api.ts#L240">src/pdfoundry/Api.ts:240</a></li>
-=======
 									<li>Defined in <a href="https://github.com/Djphoenix719/PDFoundry/blob/5649887/src/pdfoundry/Api.ts#L240">src/pdfoundry/Api.ts:240</a></li>
->>>>>>> b4a3a003
 								</ul>
 							</aside>
 							<div class="tsd-comment tsd-typography">
@@ -643,11 +595,7 @@
 						<li class="tsd-description">
 							<aside class="tsd-sources">
 								<ul>
-<<<<<<< HEAD
-									<li>Defined in <a href="https://github.com/Djphoenix719/PDFoundry/blob/781bce0/src/pdfoundry/Api.ts#L206">src/pdfoundry/Api.ts:206</a></li>
-=======
 									<li>Defined in <a href="https://github.com/Djphoenix719/PDFoundry/blob/5649887/src/pdfoundry/Api.ts#L206">src/pdfoundry/Api.ts:206</a></li>
->>>>>>> b4a3a003
 								</ul>
 							</aside>
 							<div class="tsd-comment tsd-typography">
@@ -687,11 +635,7 @@
 						<li class="tsd-description">
 							<aside class="tsd-sources">
 								<ul>
-<<<<<<< HEAD
-									<li>Defined in <a href="https://github.com/Djphoenix719/PDFoundry/blob/781bce0/src/pdfoundry/Api.ts#L394">src/pdfoundry/Api.ts:394</a></li>
-=======
 									<li>Defined in <a href="https://github.com/Djphoenix719/PDFoundry/blob/5649887/src/pdfoundry/Api.ts#L394">src/pdfoundry/Api.ts:394</a></li>
->>>>>>> b4a3a003
 								</ul>
 							</aside>
 							<div class="tsd-comment tsd-typography">
@@ -712,11 +656,7 @@
 					<div class="tsd-signature tsd-kind-icon">DEBUG<span class="tsd-signature-symbol">:</span> <span class="tsd-signature-type">object</span></div>
 					<aside class="tsd-sources">
 						<ul>
-<<<<<<< HEAD
-							<li>Defined in <a href="https://github.com/Djphoenix719/PDFoundry/blob/781bce0/src/pdfoundry/Api.ts#L117">src/pdfoundry/Api.ts:117</a></li>
-=======
 							<li>Defined in <a href="https://github.com/Djphoenix719/PDFoundry/blob/5649887/src/pdfoundry/Api.ts#L117">src/pdfoundry/Api.ts:117</a></li>
->>>>>>> b4a3a003
 						</ul>
 					</aside>
 					<div class="tsd-comment tsd-typography">
@@ -730,11 +670,7 @@
 						<div class="tsd-signature tsd-kind-icon">EVENTS<span class="tsd-signature-symbol">:</span> <span class="tsd-signature-type">boolean</span><span class="tsd-signature-symbol"> = false</span></div>
 						<aside class="tsd-sources">
 							<ul>
-<<<<<<< HEAD
-								<li>Defined in <a href="https://github.com/Djphoenix719/PDFoundry/blob/781bce0/src/pdfoundry/Api.ts#L122">src/pdfoundry/Api.ts:122</a></li>
-=======
 								<li>Defined in <a href="https://github.com/Djphoenix719/PDFoundry/blob/5649887/src/pdfoundry/Api.ts#L122">src/pdfoundry/Api.ts:122</a></li>
->>>>>>> b4a3a003
 							</ul>
 						</aside>
 						<div class="tsd-comment tsd-typography">
