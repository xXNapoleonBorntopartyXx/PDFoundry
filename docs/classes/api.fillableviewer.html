--- conflicted
+++ resolved
@@ -161,11 +161,7 @@
 							<aside class="tsd-sources">
 								<p>Overrides BaseViewer.__constructor</p>
 								<ul>
-<<<<<<< HEAD
-									<li>Defined in <a href="https://github.com/Djphoenix719/PDFoundry/blob/781bce0/src/pdfoundry/viewer/FillableViewer.ts#L75">src/pdfoundry/viewer/FillableViewer.ts:75</a></li>
-=======
 									<li>Defined in <a href="https://github.com/Djphoenix719/PDFoundry/blob/5649887/src/pdfoundry/viewer/FillableViewer.ts#L75">src/pdfoundry/viewer/FillableViewer.ts:75</a></li>
->>>>>>> b4a3a003
 								</ul>
 							</aside>
 							<h4 class="tsd-parameters-title">Parameters</h4>
@@ -272,11 +268,7 @@
 						<li class="tsd-description">
 							<aside class="tsd-sources">
 								<ul>
-<<<<<<< HEAD
-									<li>Defined in <a href="https://github.com/Djphoenix719/PDFoundry/blob/781bce0/src/pdfoundry/viewer/FillableViewer.ts#L92">src/pdfoundry/viewer/FillableViewer.ts:92</a></li>
-=======
 									<li>Defined in <a href="https://github.com/Djphoenix719/PDFoundry/blob/5649887/src/pdfoundry/viewer/FillableViewer.ts#L92">src/pdfoundry/viewer/FillableViewer.ts:92</a></li>
->>>>>>> b4a3a003
 								</ul>
 							</aside>
 							<h4 class="tsd-returns-title">Returns <span class="tsd-signature-type">"Actor"</span><span class="tsd-signature-symbol"> | </span><span class="tsd-signature-type">"Item"</span></h4>
@@ -318,11 +310,7 @@
 							<aside class="tsd-sources">
 								<p>Inherited from <a href="api.baseviewer.html">BaseViewer</a>.<a href="api.baseviewer.html#page">page</a></p>
 								<ul>
-<<<<<<< HEAD
-									<li>Defined in <a href="https://github.com/Djphoenix719/PDFoundry/blob/781bce0/src/pdfoundry/viewer/BaseViewer.ts#L122">src/pdfoundry/viewer/BaseViewer.ts:122</a></li>
-=======
 									<li>Defined in <a href="https://github.com/Djphoenix719/PDFoundry/blob/5649887/src/pdfoundry/viewer/BaseViewer.ts#L122">src/pdfoundry/viewer/BaseViewer.ts:122</a></li>
->>>>>>> b4a3a003
 								</ul>
 							</aside>
 							<div class="tsd-comment tsd-typography">
@@ -336,11 +324,7 @@
 							<aside class="tsd-sources">
 								<p>Inherited from <a href="api.baseviewer.html">BaseViewer</a>.<a href="api.baseviewer.html#page">page</a></p>
 								<ul>
-<<<<<<< HEAD
-									<li>Defined in <a href="https://github.com/Djphoenix719/PDFoundry/blob/781bce0/src/pdfoundry/viewer/BaseViewer.ts#L130">src/pdfoundry/viewer/BaseViewer.ts:130</a></li>
-=======
 									<li>Defined in <a href="https://github.com/Djphoenix719/PDFoundry/blob/5649887/src/pdfoundry/viewer/BaseViewer.ts#L130">src/pdfoundry/viewer/BaseViewer.ts:130</a></li>
->>>>>>> b4a3a003
 								</ul>
 							</aside>
 							<div class="tsd-comment tsd-typography">
@@ -442,11 +426,7 @@
 								<p>Inherited from <a href="api.baseviewer.html">BaseViewer</a>.<a href="api.baseviewer.html#title">title</a></p>
 								<p>Overrides Application.title</p>
 								<ul>
-<<<<<<< HEAD
-									<li>Defined in <a href="https://github.com/Djphoenix719/PDFoundry/blob/781bce0/src/pdfoundry/viewer/BaseViewer.ts#L138">src/pdfoundry/viewer/BaseViewer.ts:138</a></li>
-=======
 									<li>Defined in <a href="https://github.com/Djphoenix719/PDFoundry/blob/5649887/src/pdfoundry/viewer/BaseViewer.ts#L138">src/pdfoundry/viewer/BaseViewer.ts:138</a></li>
->>>>>>> b4a3a003
 								</ul>
 							</aside>
 							<div class="tsd-comment tsd-typography">
@@ -473,11 +453,7 @@
 							<aside class="tsd-sources">
 								<p>Overrides <a href="api.baseviewer.html">BaseViewer</a>.<a href="api.baseviewer.html#defaultoptions">defaultOptions</a></p>
 								<ul>
-<<<<<<< HEAD
-									<li>Defined in <a href="https://github.com/Djphoenix719/PDFoundry/blob/781bce0/src/pdfoundry/viewer/FillableViewer.ts#L27">src/pdfoundry/viewer/FillableViewer.ts:27</a></li>
-=======
 									<li>Defined in <a href="https://github.com/Djphoenix719/PDFoundry/blob/5649887/src/pdfoundry/viewer/FillableViewer.ts#L27">src/pdfoundry/viewer/FillableViewer.ts:27</a></li>
->>>>>>> b4a3a003
 								</ul>
 							</aside>
 							<h4 class="tsd-returns-title">Returns <span class="tsd-signature-type">ApplicationOptions</span></h4>
@@ -498,11 +474,7 @@
 							<aside class="tsd-sources">
 								<p>Inherited from <a href="api.baseviewer.html">BaseViewer</a>.<a href="api.baseviewer.html#off">off</a></p>
 								<ul>
-<<<<<<< HEAD
-									<li>Defined in <a href="https://github.com/Djphoenix719/PDFoundry/blob/781bce0/src/pdfoundry/viewer/BaseViewer.ts#L374">src/pdfoundry/viewer/BaseViewer.ts:374</a></li>
-=======
 									<li>Defined in <a href="https://github.com/Djphoenix719/PDFoundry/blob/5649887/src/pdfoundry/viewer/BaseViewer.ts#L374">src/pdfoundry/viewer/BaseViewer.ts:374</a></li>
->>>>>>> b4a3a003
 								</ul>
 							</aside>
 							<div class="tsd-comment tsd-typography">
@@ -534,11 +506,7 @@
 							<aside class="tsd-sources">
 								<p>Inherited from <a href="api.baseviewer.html">BaseViewer</a>.<a href="api.baseviewer.html#on">on</a></p>
 								<ul>
-<<<<<<< HEAD
-									<li>Defined in <a href="https://github.com/Djphoenix719/PDFoundry/blob/781bce0/src/pdfoundry/viewer/BaseViewer.ts#L364">src/pdfoundry/viewer/BaseViewer.ts:364</a></li>
-=======
 									<li>Defined in <a href="https://github.com/Djphoenix719/PDFoundry/blob/5649887/src/pdfoundry/viewer/BaseViewer.ts#L364">src/pdfoundry/viewer/BaseViewer.ts:364</a></li>
->>>>>>> b4a3a003
 								</ul>
 							</aside>
 							<div class="tsd-comment tsd-typography">
@@ -570,11 +538,7 @@
 							<aside class="tsd-sources">
 								<p>Inherited from <a href="api.baseviewer.html">BaseViewer</a>.<a href="api.baseviewer.html#once">once</a></p>
 								<ul>
-<<<<<<< HEAD
-									<li>Defined in <a href="https://github.com/Djphoenix719/PDFoundry/blob/781bce0/src/pdfoundry/viewer/BaseViewer.ts#L384">src/pdfoundry/viewer/BaseViewer.ts:384</a></li>
-=======
 									<li>Defined in <a href="https://github.com/Djphoenix719/PDFoundry/blob/5649887/src/pdfoundry/viewer/BaseViewer.ts#L384">src/pdfoundry/viewer/BaseViewer.ts:384</a></li>
->>>>>>> b4a3a003
 								</ul>
 							</aside>
 							<div class="tsd-comment tsd-typography">
@@ -609,11 +573,7 @@
 							<aside class="tsd-sources">
 								<p>Overrides <a href="api.baseviewer.html">BaseViewer</a>.<a href="api.baseviewer.html#close">close</a></p>
 								<ul>
-<<<<<<< HEAD
-									<li>Defined in <a href="https://github.com/Djphoenix719/PDFoundry/blob/781bce0/src/pdfoundry/viewer/FillableViewer.ts#L320">src/pdfoundry/viewer/FillableViewer.ts:320</a></li>
-=======
 									<li>Defined in <a href="https://github.com/Djphoenix719/PDFoundry/blob/5649887/src/pdfoundry/viewer/FillableViewer.ts#L320">src/pdfoundry/viewer/FillableViewer.ts:320</a></li>
->>>>>>> b4a3a003
 								</ul>
 							</aside>
 							<h4 class="tsd-returns-title">Returns <span class="tsd-signature-type">Promise</span><span class="tsd-signature-symbol">&lt;</span><span class="tsd-signature-type">any</span><span class="tsd-signature-symbol">&gt;</span></h4>
@@ -631,11 +591,7 @@
 							<aside class="tsd-sources">
 								<p>Inherited from <a href="api.baseviewer.html">BaseViewer</a>.<a href="api.baseviewer.html#download">download</a></p>
 								<ul>
-<<<<<<< HEAD
-									<li>Defined in <a href="https://github.com/Djphoenix719/PDFoundry/blob/781bce0/src/pdfoundry/viewer/BaseViewer.ts#L73">src/pdfoundry/viewer/BaseViewer.ts:73</a></li>
-=======
 									<li>Defined in <a href="https://github.com/Djphoenix719/PDFoundry/blob/5649887/src/pdfoundry/viewer/BaseViewer.ts#L73">src/pdfoundry/viewer/BaseViewer.ts:73</a></li>
->>>>>>> b4a3a003
 								</ul>
 							</aside>
 							<div class="tsd-comment tsd-typography">
@@ -710,11 +666,7 @@
 							<aside class="tsd-sources">
 								<p>Inherited from <a href="api.baseviewer.html">BaseViewer</a>.<a href="api.baseviewer.html#open">open</a></p>
 								<ul>
-<<<<<<< HEAD
-									<li>Defined in <a href="https://github.com/Djphoenix719/PDFoundry/blob/781bce0/src/pdfoundry/viewer/BaseViewer.ts#L94">src/pdfoundry/viewer/BaseViewer.ts:94</a></li>
-=======
 									<li>Defined in <a href="https://github.com/Djphoenix719/PDFoundry/blob/5649887/src/pdfoundry/viewer/BaseViewer.ts#L94">src/pdfoundry/viewer/BaseViewer.ts:94</a></li>
->>>>>>> b4a3a003
 								</ul>
 							</aside>
 							<div class="tsd-comment tsd-typography">
@@ -751,11 +703,7 @@
 						<li class="tsd-description">
 							<aside class="tsd-sources">
 								<ul>
-<<<<<<< HEAD
-									<li>Defined in <a href="https://github.com/Djphoenix719/PDFoundry/blob/781bce0/src/pdfoundry/viewer/FillableViewer.ts#L241">src/pdfoundry/viewer/FillableViewer.ts:241</a></li>
-=======
 									<li>Defined in <a href="https://github.com/Djphoenix719/PDFoundry/blob/5649887/src/pdfoundry/viewer/FillableViewer.ts#L241">src/pdfoundry/viewer/FillableViewer.ts:241</a></li>
->>>>>>> b4a3a003
 								</ul>
 							</aside>
 							<h4 class="tsd-returns-title">Returns <span class="tsd-signature-type">void</span></h4>
