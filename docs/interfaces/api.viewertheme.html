--- conflicted
+++ resolved
@@ -107,11 +107,7 @@
 					<div class="tsd-signature tsd-kind-icon">file<wbr>Path<span class="tsd-signature-symbol">:</span> <span class="tsd-signature-type">string</span></div>
 					<aside class="tsd-sources">
 						<ul>
-<<<<<<< HEAD
-							<li>Defined in <a href="https://github.com/Djphoenix719/PDFoundry/blob/781bce0/src/pdfoundry/Api.ts#L103">src/pdfoundry/Api.ts:103</a></li>
-=======
 							<li>Defined in <a href="https://github.com/Djphoenix719/PDFoundry/blob/5649887/src/pdfoundry/Api.ts#L103">src/pdfoundry/Api.ts:103</a></li>
->>>>>>> b4a3a003
 						</ul>
 					</aside>
 				</section>
@@ -121,11 +117,7 @@
 					<div class="tsd-signature tsd-kind-icon">id<span class="tsd-signature-symbol">:</span> <span class="tsd-signature-type">string</span></div>
 					<aside class="tsd-sources">
 						<ul>
-<<<<<<< HEAD
-							<li>Defined in <a href="https://github.com/Djphoenix719/PDFoundry/blob/781bce0/src/pdfoundry/Api.ts#L101">src/pdfoundry/Api.ts:101</a></li>
-=======
 							<li>Defined in <a href="https://github.com/Djphoenix719/PDFoundry/blob/5649887/src/pdfoundry/Api.ts#L101">src/pdfoundry/Api.ts:101</a></li>
->>>>>>> b4a3a003
 						</ul>
 					</aside>
 				</section>
@@ -135,11 +127,7 @@
 					<div class="tsd-signature tsd-kind-icon">name<span class="tsd-signature-symbol">:</span> <span class="tsd-signature-type">string</span></div>
 					<aside class="tsd-sources">
 						<ul>
-<<<<<<< HEAD
-							<li>Defined in <a href="https://github.com/Djphoenix719/PDFoundry/blob/781bce0/src/pdfoundry/Api.ts#L102">src/pdfoundry/Api.ts:102</a></li>
-=======
 							<li>Defined in <a href="https://github.com/Djphoenix719/PDFoundry/blob/5649887/src/pdfoundry/Api.ts#L102">src/pdfoundry/Api.ts:102</a></li>
->>>>>>> b4a3a003
 						</ul>
 					</aside>
 				</section>
