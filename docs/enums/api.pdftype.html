--- conflicted
+++ resolved
@@ -99,11 +99,7 @@
 					<div class="tsd-signature tsd-kind-icon">Actor<span class="tsd-signature-symbol">:</span> <span class="tsd-signature-symbol"> = &quot;actor&quot;</span></div>
 					<aside class="tsd-sources">
 						<ul>
-<<<<<<< HEAD
-							<li>Defined in <a href="https://github.com/Djphoenix719/PDFoundry/blob/781bce0/src/pdfoundry/common/types/PDFType.ts#L32">src/pdfoundry/common/types/PDFType.ts:32</a></li>
-=======
 							<li>Defined in <a href="https://github.com/Djphoenix719/PDFoundry/blob/5649887/src/pdfoundry/common/types/PDFType.ts#L32">src/pdfoundry/common/types/PDFType.ts:32</a></li>
->>>>>>> b4a3a003
 						</ul>
 					</aside>
 					<div class="tsd-comment tsd-typography">
@@ -118,11 +114,7 @@
 					<div class="tsd-signature tsd-kind-icon">Fillable<span class="tsd-signature-symbol">:</span> <span class="tsd-signature-symbol"> = &quot;fillable&quot;</span></div>
 					<aside class="tsd-sources">
 						<ul>
-<<<<<<< HEAD
-							<li>Defined in <a href="https://github.com/Djphoenix719/PDFoundry/blob/781bce0/src/pdfoundry/common/types/PDFType.ts#L28">src/pdfoundry/common/types/PDFType.ts:28</a></li>
-=======
 							<li>Defined in <a href="https://github.com/Djphoenix719/PDFoundry/blob/5649887/src/pdfoundry/common/types/PDFType.ts#L28">src/pdfoundry/common/types/PDFType.ts:28</a></li>
->>>>>>> b4a3a003
 						</ul>
 					</aside>
 					<div class="tsd-comment tsd-typography">
@@ -137,11 +129,7 @@
 					<div class="tsd-signature tsd-kind-icon">Static<span class="tsd-signature-symbol">:</span> <span class="tsd-signature-symbol"> = &quot;static&quot;</span></div>
 					<aside class="tsd-sources">
 						<ul>
-<<<<<<< HEAD
-							<li>Defined in <a href="https://github.com/Djphoenix719/PDFoundry/blob/781bce0/src/pdfoundry/common/types/PDFType.ts#L24">src/pdfoundry/common/types/PDFType.ts:24</a></li>
-=======
 							<li>Defined in <a href="https://github.com/Djphoenix719/PDFoundry/blob/5649887/src/pdfoundry/common/types/PDFType.ts#L24">src/pdfoundry/common/types/PDFType.ts:24</a></li>
->>>>>>> b4a3a003
 						</ul>
 					</aside>
 					<div class="tsd-comment tsd-typography">
